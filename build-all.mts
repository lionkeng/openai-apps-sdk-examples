--- conflicted
+++ resolved
@@ -129,21 +129,12 @@
 const additionalTargets = ["todo", "solar-system"];
 
 const targets: string[] = [
-<<<<<<< HEAD
   ...new Set([
     ...widgetCatalog
       .map((widget) => widget.bundleName)
       .filter((name): name is string => !!name),
     ...additionalTargets,
   ]),
-=======
-  "todo",
-  "solar-system",
-  "pizzaz",
-  "pizzaz-carousel",
-  "pizzaz-list",
-  "pizzaz-albums",
->>>>>>> e24c4458
 ];
 const builtNames: string[] = [];
 
@@ -265,8 +256,6 @@
   .map((f) => path.join(outDirAbs, f))
   .filter((p) => fs.existsSync(p));
 
-<<<<<<< HEAD
-const renamed = [];
 const bundleArtifacts = new Map<
   string,
   {
@@ -280,8 +269,6 @@
   }
 >();
 
-=======
->>>>>>> e24c4458
 const h = crypto
   .createHash("sha256")
   .update(pkg.version, "utf8")
@@ -309,7 +296,6 @@
 console.log(`Using BASE_URL ${normalizedBaseUrl} for generated HTML`);
 
 for (const name of builtNames) {
-<<<<<<< HEAD
   const htmlPath = path.join(outDirAbs, `${name}-${h}.html`);
   const cssPath = path.join(outDirAbs, `${name}-${h}.css`);
   const jsPath = path.join(outDirAbs, `${name}-${h}.js`);
@@ -462,23 +448,4 @@
 } catch (error) {
   fs.rmSync(manifestTempPath, { force: true });
   throw error;
-=======
-  const dir = outDir;
-  const hashedHtmlPath = path.join(dir, `${name}-${h}.html`);
-  const liveHtmlPath = path.join(dir, `${name}.html`);
-  const html = `<!doctype html>
-<html>
-<head>
-  <script type="module" src="${normalizedBaseUrl}/${name}-${h}.js"></script>
-  <link rel="stylesheet" href="${normalizedBaseUrl}/${name}-${h}.css">
-</head>
-<body>
-  <div id="${name}-root"></div>
-</body>
-</html>
-`;
-  fs.writeFileSync(hashedHtmlPath, html, { encoding: "utf8" });
-  fs.writeFileSync(liveHtmlPath, html, { encoding: "utf8" });
-  console.log(`${liveHtmlPath}`);
->>>>>>> e24c4458
 }