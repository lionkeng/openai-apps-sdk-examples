import {
  createServer,
  type IncomingMessage,
  type ServerResponse,
<<<<<<< HEAD
} from 'node:http'
import { URL } from 'node:url'

import { Server } from '@modelcontextprotocol/sdk/server/index.js'
import { SSEServerTransport } from '@modelcontextprotocol/sdk/server/sse.js'
=======
} from "node:http";
import fs from "node:fs";
import path from "node:path";
import { URL, fileURLToPath } from "node:url";

import { Server } from "@modelcontextprotocol/sdk/server/index.js";
import { SSEServerTransport } from "@modelcontextprotocol/sdk/server/sse.js";
>>>>>>> e24c4458
import {
  CallToolRequestSchema,
  ListResourceTemplatesRequestSchema,
  ListResourcesRequestSchema,
  ListToolsRequestSchema,
  ReadResourceRequestSchema,
  type CallToolRequest,
  type ListResourceTemplatesRequest,
  type ListResourcesRequest,
  type ListToolsRequest,
  type ReadResourceRequest,
  type Resource,
  type ResourceTemplate,
  type Tool,
<<<<<<< HEAD
} from '@modelcontextprotocol/sdk/types.js'
import { z } from 'zod'
=======
} from "@modelcontextprotocol/sdk/types.js";
import { z } from "zod";
>>>>>>> e24c4458

type PizzazWidget = {
  id: string
  title: string
  templateUri: string
  invoking: string
  invoked: string
  html: string
  responseText: string
}

const __dirname = path.dirname(fileURLToPath(import.meta.url));
const ROOT_DIR = path.resolve(__dirname, "..", "..");
const ASSETS_DIR = path.resolve(ROOT_DIR, "assets");

function readWidgetHtml(componentName: string): string {
  if (!fs.existsSync(ASSETS_DIR)) {
    throw new Error(
      `Widget assets not found. Expected directory ${ASSETS_DIR}. Run "pnpm run build" before starting the server.`
    );
  }

  const directPath = path.join(ASSETS_DIR, `${componentName}.html`);
  let htmlContents: string | null = null;

  if (fs.existsSync(directPath)) {
    htmlContents = fs.readFileSync(directPath, "utf8");
  } else {
    const candidates = fs
      .readdirSync(ASSETS_DIR)
      .filter(
        (file) => file.startsWith(`${componentName}-`) && file.endsWith(".html")
      )
      .sort();
    const fallback = candidates[candidates.length - 1];
    if (fallback) {
      htmlContents = fs.readFileSync(path.join(ASSETS_DIR, fallback), "utf8");
    }
  }

  if (!htmlContents) {
    throw new Error(
      `Widget HTML for "${componentName}" not found in ${ASSETS_DIR}. Run "pnpm run build" to generate the assets.`
    );
  }

  return htmlContents;
}

function widgetMeta(widget: PizzazWidget) {
  return {
<<<<<<< HEAD
    'openai/outputTemplate': widget.templateUri,
    'openai/toolInvocation/invoking': widget.invoking,
    'openai/toolInvocation/invoked': widget.invoked,
    'openai/widgetAccessible': true,
    'openai/resultCanProduceWidget': true,
  } as const
=======
    "openai/outputTemplate": widget.templateUri,
    "openai/toolInvocation/invoking": widget.invoking,
    "openai/toolInvocation/invoked": widget.invoked,
    "openai/widgetAccessible": true,
    "openai/resultCanProduceWidget": true,
  } as const;
>>>>>>> e24c4458
}

const widgets: PizzazWidget[] = [
  {
<<<<<<< HEAD
    id: 'pizza-map',
    title: 'Show Pizza Map',
    templateUri: 'ui://widget/pizza-map.html',
    invoking: 'Hand-tossing a map',
    invoked: 'Served a fresh map',
    html: `
<div id="pizzaz-root"></div>
<link rel="stylesheet" href="http://localhost:4444/pizzaz-2d2b.css">
<script type="module" src="http://localhost:4444/pizzaz-2d2b.js"></script>
    `.trim(),
    responseText: 'Rendered a pizza map!',
  },
  {
    id: 'pizza-carousel',
    title: 'Show Pizza Carousel',
    templateUri: 'ui://widget/pizza-carousel-2d2b.html',
    invoking: 'Carousel some spots',
    invoked: 'Served a fresh carousel',
    html: `
<div id="pizzaz-carousel-root"></div>
<link rel="stylesheet" href="http://localhost:4444/pizzaz-carousel-2d2b.css">
<script type="module" src="http://localhost:4444/pizzaz-carousel-2d2b.js"></script>
    `.trim(),
    responseText: 'Rendered a pizza carousel!',
  },
  {
    id: 'pizza-albums',
    title: 'Show Pizza Album',
    templateUri: 'ui://widget/pizza-albums-2d2b.html',
    invoking: 'Hand-tossing an album',
    invoked: 'Served a fresh album',
    html: `
<div id="pizzaz-albums-root"></div>
<link rel="stylesheet" href="http://localhost:4444/pizzaz-albums-2d2b.css">
<script type="module" src="https://localhost:4444/pizzaz-albums-2d2b.js"></script>
    `.trim(),
    responseText: 'Rendered a pizza album!',
  },
  {
    id: 'pizza-list',
    title: 'Show Pizza List',
    templateUri: 'ui://widget/pizza-list-2d2b.html',
    invoking: 'Hand-tossing a list',
    invoked: 'Served a fresh list',
    html: `
<div id="pizzaz-list-root"></div>
<link rel="stylesheet" href="http://localhost:4444/pizzaz-list-2d2b.css">
<script type="module" src="http://localhost:4444/pizzaz-list-2d2b.js"></script>
    `.trim(),
    responseText: 'Rendered a pizza list!',
  },
  {
    id: 'pizza-video',
    title: 'Show Pizza Video',
    templateUri: 'ui://widget/pizza-video.html',
    invoking: 'Hand-tossing a video',
    invoked: 'Served a fresh video',
    html: `
<div id="pizzaz-video-root"></div>
<link rel="stylesheet" href="https://persistent.oaistatic.com/ecosystem-built-assets/pizzaz-video-0038.css">
<script type="module" src="https://persistent.oaistatic.com/ecosystem-built-assets/pizzaz-video-0038.js"></script>
    `.trim(),
    responseText: 'Rendered a pizza video!',
  },
]
=======
    id: "pizza-map",
    title: "Show Pizza Map",
    templateUri: "ui://widget/pizza-map.html",
    invoking: "Hand-tossing a map",
    invoked: "Served a fresh map",
    html: readWidgetHtml("pizzaz"),
    responseText: "Rendered a pizza map!",
  },
  {
    id: "pizza-carousel",
    title: "Show Pizza Carousel",
    templateUri: "ui://widget/pizza-carousel.html",
    invoking: "Carousel some spots",
    invoked: "Served a fresh carousel",
    html: readWidgetHtml("pizzaz-carousel"),
    responseText: "Rendered a pizza carousel!",
  },
  {
    id: "pizza-albums",
    title: "Show Pizza Album",
    templateUri: "ui://widget/pizza-albums.html",
    invoking: "Hand-tossing an album",
    invoked: "Served a fresh album",
    html: readWidgetHtml("pizzaz-albums"),
    responseText: "Rendered a pizza album!",
  },
  {
    id: "pizza-list",
    title: "Show Pizza List",
    templateUri: "ui://widget/pizza-list.html",
    invoking: "Hand-tossing a list",
    invoked: "Served a fresh list",
    html: readWidgetHtml("pizzaz-list"),
    responseText: "Rendered a pizza list!",
  },
];
>>>>>>> e24c4458

const widgetsById = new Map<string, PizzazWidget>()
const widgetsByUri = new Map<string, PizzazWidget>()

widgets.forEach((widget) => {
  widgetsById.set(widget.id, widget)
  widgetsByUri.set(widget.templateUri, widget)
})

const toolInputSchema = {
  type: 'object',
  properties: {
    pizzaTopping: {
<<<<<<< HEAD
      type: 'string',
      description: 'Topping to mention when rendering the widget.',
    },
    city: {
      type: 'string',
      description: 'City filter for pizzerias to show in the widget.',
    },
  },
  required: ['pizzaTopping'],
  additionalProperties: false,
} as const

const toolInputParser = z.object({
  pizzaTopping: z.string(),
  city: z.string(),
})
=======
      type: "string",
      description: "Topping to mention when rendering the widget.",
    },
  },
  required: ["pizzaTopping"],
  additionalProperties: false,
} as const;

const toolInputParser = z.object({
  pizzaTopping: z.string(),
});
>>>>>>> e24c4458

const tools: Tool[] = widgets.map((widget) => ({
  name: widget.id,
  description: widget.title,
  inputSchema: toolInputSchema,
  title: widget.title,
  _meta: widgetMeta(widget),
<<<<<<< HEAD
}))
=======
  // To disable the approval prompt for the widgets
  annotations: {
    destructiveHint: false,
    openWorldHint: false,
    readOnlyHint: true,
  },
}));
>>>>>>> e24c4458

const resources: Resource[] = widgets.map((widget) => ({
  uri: widget.templateUri,
  name: widget.title,
  description: `${widget.title} widget markup`,
<<<<<<< HEAD
  mimeType: 'text/html+skybridge',
  _meta: widgetMeta(widget),
}))
=======
  mimeType: "text/html+skybridge",
  _meta: widgetMeta(widget),
}));
>>>>>>> e24c4458

const resourceTemplates: ResourceTemplate[] = widgets.map((widget) => ({
  uriTemplate: widget.templateUri,
  name: widget.title,
  description: `${widget.title} widget markup`,
<<<<<<< HEAD
  mimeType: 'text/html+skybridge',
  _meta: widgetMeta(widget),
}))
=======
  mimeType: "text/html+skybridge",
  _meta: widgetMeta(widget),
}));
>>>>>>> e24c4458

function createPizzazServer(): Server {
  const server = new Server(
    {
<<<<<<< HEAD
      name: 'pizzaz-node',
      version: '0.1.0',
=======
      name: "pizzaz-node",
      version: "0.1.0",
>>>>>>> e24c4458
    },
    {
      capabilities: {
        resources: {},
        tools: {},
      },
    }
<<<<<<< HEAD
  )
=======
  );
>>>>>>> e24c4458

  server.setRequestHandler(
    ListResourcesRequestSchema,
    async (_request: ListResourcesRequest) => ({
      resources,
    })
<<<<<<< HEAD
  )
=======
  );
>>>>>>> e24c4458

  server.setRequestHandler(
    ReadResourceRequestSchema,
    async (request: ReadResourceRequest) => {
<<<<<<< HEAD
      const widget = widgetsByUri.get(request.params.uri)

      if (!widget) {
        throw new Error(`Unknown resource: ${request.params.uri}`)
      }

      return {
        contents: [
          {
            uri: widget.templateUri,
            mimeType: 'text/html+skybridge',
            text: widget.html,
            _meta: widgetMeta(widget),
          },
        ],
      }
    }
  )

  server.setRequestHandler(
    ListResourceTemplatesRequestSchema,
    async (_request: ListResourceTemplatesRequest) => ({
      resourceTemplates,
    })
  )

  server.setRequestHandler(
    ListToolsRequestSchema,
    async (_request: ListToolsRequest) => ({
      tools,
    })
  )

  server.setRequestHandler(
    CallToolRequestSchema,
    async (request: CallToolRequest) => {
      const widget = widgetsById.get(request.params.name)

      if (!widget) {
        throw new Error(`Unknown tool: ${request.params.name}`)
      }

      const args = toolInputParser.parse(request.params.arguments ?? {})

      return {
        content: [
          {
            type: 'text',
            text: widget.responseText,
          },
        ],
        structuredContent: {
          pizzaTopping: args.pizzaTopping,
          city: args.city,
        },
        _meta: widgetMeta(widget),
      }
    }
  )

  return server
=======
      const widget = widgetsByUri.get(request.params.uri);

      if (!widget) {
        throw new Error(`Unknown resource: ${request.params.uri}`);
      }

      return {
        contents: [
          {
            uri: widget.templateUri,
            mimeType: "text/html+skybridge",
            text: widget.html,
            _meta: widgetMeta(widget),
          },
        ],
      };
    }
  );

  server.setRequestHandler(
    ListResourceTemplatesRequestSchema,
    async (_request: ListResourceTemplatesRequest) => ({
      resourceTemplates,
    })
  );

  server.setRequestHandler(
    ListToolsRequestSchema,
    async (_request: ListToolsRequest) => ({
      tools,
    })
  );

  server.setRequestHandler(
    CallToolRequestSchema,
    async (request: CallToolRequest) => {
      const widget = widgetsById.get(request.params.name);

      if (!widget) {
        throw new Error(`Unknown tool: ${request.params.name}`);
      }

      const args = toolInputParser.parse(request.params.arguments ?? {});

      return {
        content: [
          {
            type: "text",
            text: widget.responseText,
          },
        ],
        structuredContent: {
          pizzaTopping: args.pizzaTopping,
        },
        _meta: widgetMeta(widget),
      };
    }
  );

  return server;
>>>>>>> e24c4458
}

type SessionRecord = {
  server: Server
  transport: SSEServerTransport
}

const sessions = new Map<string, SessionRecord>()

const ssePath = '/mcp'
const postPath = '/mcp/messages'

async function handleSseRequest(res: ServerResponse) {
  res.setHeader('Access-Control-Allow-Origin', '*')
  const server = createPizzazServer()
  const transport = new SSEServerTransport(postPath, res)
  const sessionId = transport.sessionId

  sessions.set(sessionId, { server, transport })

  transport.onclose = async () => {
    sessions.delete(sessionId)
    await server.close()
  }

  transport.onerror = (error) => {
    console.error('SSE transport error', error)
  }

  try {
    await server.connect(transport)
  } catch (error) {
    sessions.delete(sessionId)
    console.error('Failed to start SSE session', error)
    if (!res.headersSent) {
      res.writeHead(500).end('Failed to establish SSE connection')
    }
  }
}

async function handlePostMessage(
  req: IncomingMessage,
  res: ServerResponse,
  url: URL
) {
  res.setHeader('Access-Control-Allow-Origin', '*')
  res.setHeader('Access-Control-Allow-Headers', 'content-type')
  const sessionId = url.searchParams.get('sessionId')

  if (!sessionId) {
    res.writeHead(400).end('Missing sessionId query parameter')
    return
  }

  const session = sessions.get(sessionId)

  if (!session) {
    res.writeHead(404).end('Unknown session')
    return
  }

  try {
    await session.transport.handlePostMessage(req, res)
  } catch (error) {
    console.error('Failed to process message', error)
    if (!res.headersSent) {
      res.writeHead(500).end('Failed to process message')
    }
  }
}

const portEnv = Number(process.env.PORT ?? 8000)
const port = Number.isFinite(portEnv) ? portEnv : 8000

const httpServer = createServer(
  async (req: IncomingMessage, res: ServerResponse) => {
    if (!req.url) {
<<<<<<< HEAD
      res.writeHead(400).end('Missing URL')
      return
    }

    const url = new URL(req.url, `http://${req.headers.host ?? 'localhost'}`)

    if (
      req.method === 'OPTIONS' &&
      (url.pathname === ssePath || url.pathname === postPath)
    ) {
      res.writeHead(204, {
        'Access-Control-Allow-Origin': '*',
        'Access-Control-Allow-Methods': 'GET, POST, OPTIONS',
        'Access-Control-Allow-Headers': 'content-type',
      })
      res.end()
      return
    }

    if (req.method === 'GET' && url.pathname === ssePath) {
      await handleSseRequest(res)
      return
    }

    if (req.method === 'POST' && url.pathname === postPath) {
      await handlePostMessage(req, res, url)
      return
    }

    res.writeHead(404).end('Not Found')
  }
)

httpServer.on('clientError', (err: Error, socket) => {
  console.error('HTTP client error', err)
  socket.end('HTTP/1.1 400 Bad Request\r\n\r\n')
})

httpServer.listen(port, () => {
  console.log(`Pizzaz MCP server listening on http://localhost:${port}`)
  console.log(`  SSE stream: GET http://localhost:${port}${ssePath}`)
  console.log(
    `  Message post endpoint: POST http://localhost:${port}${postPath}?sessionId=...`
  )
})
=======
      res.writeHead(400).end("Missing URL");
      return;
    }

    const url = new URL(req.url, `http://${req.headers.host ?? "localhost"}`);

    if (
      req.method === "OPTIONS" &&
      (url.pathname === ssePath || url.pathname === postPath)
    ) {
      res.writeHead(204, {
        "Access-Control-Allow-Origin": "*",
        "Access-Control-Allow-Methods": "GET, POST, OPTIONS",
        "Access-Control-Allow-Headers": "content-type",
      });
      res.end();
      return;
    }

    if (req.method === "GET" && url.pathname === ssePath) {
      await handleSseRequest(res);
      return;
    }

    if (req.method === "POST" && url.pathname === postPath) {
      await handlePostMessage(req, res, url);
      return;
    }

    res.writeHead(404).end("Not Found");
  }
);

httpServer.on("clientError", (err: Error, socket) => {
  console.error("HTTP client error", err);
  socket.end("HTTP/1.1 400 Bad Request\r\n\r\n");
});

httpServer.listen(port, () => {
  console.log(`Pizzaz MCP server listening on http://localhost:${port}`);
  console.log(`  SSE stream: GET http://localhost:${port}${ssePath}`);
  console.log(
    `  Message post endpoint: POST http://localhost:${port}${postPath}?sessionId=...`
  );
});
>>>>>>> e24c4458
<|MERGE_RESOLUTION|>--- conflicted
+++ resolved
@@ -2,21 +2,11 @@
   createServer,
   type IncomingMessage,
   type ServerResponse,
-<<<<<<< HEAD
 } from 'node:http'
-import { URL } from 'node:url'
+import { fileURLToPath, URL } from 'node:url'
 
 import { Server } from '@modelcontextprotocol/sdk/server/index.js'
 import { SSEServerTransport } from '@modelcontextprotocol/sdk/server/sse.js'
-=======
-} from "node:http";
-import fs from "node:fs";
-import path from "node:path";
-import { URL, fileURLToPath } from "node:url";
-
-import { Server } from "@modelcontextprotocol/sdk/server/index.js";
-import { SSEServerTransport } from "@modelcontextprotocol/sdk/server/sse.js";
->>>>>>> e24c4458
 import {
   CallToolRequestSchema,
   ListResourceTemplatesRequestSchema,
@@ -31,13 +21,10 @@
   type Resource,
   type ResourceTemplate,
   type Tool,
-<<<<<<< HEAD
 } from '@modelcontextprotocol/sdk/types.js'
 import { z } from 'zod'
-=======
-} from "@modelcontextprotocol/sdk/types.js";
-import { z } from "zod";
->>>>>>> e24c4458
+import path from 'node:path'
+import fs from 'fs'
 
 type PizzazWidget = {
   id: string
@@ -49,169 +36,92 @@
   responseText: string
 }
 
-const __dirname = path.dirname(fileURLToPath(import.meta.url));
-const ROOT_DIR = path.resolve(__dirname, "..", "..");
-const ASSETS_DIR = path.resolve(ROOT_DIR, "assets");
+const __dirname = path.dirname(fileURLToPath(import.meta.url))
+const ROOT_DIR = path.resolve(__dirname, '..', '..')
+const ASSETS_DIR = path.resolve(ROOT_DIR, 'assets')
 
 function readWidgetHtml(componentName: string): string {
   if (!fs.existsSync(ASSETS_DIR)) {
     throw new Error(
       `Widget assets not found. Expected directory ${ASSETS_DIR}. Run "pnpm run build" before starting the server.`
-    );
-  }
-
-  const directPath = path.join(ASSETS_DIR, `${componentName}.html`);
-  let htmlContents: string | null = null;
+    )
+  }
+
+  const directPath = path.join(ASSETS_DIR, `${componentName}.html`)
+  let htmlContents: string | null = null
 
   if (fs.existsSync(directPath)) {
-    htmlContents = fs.readFileSync(directPath, "utf8");
+    htmlContents = fs.readFileSync(directPath, 'utf8')
   } else {
     const candidates = fs
       .readdirSync(ASSETS_DIR)
       .filter(
-        (file) => file.startsWith(`${componentName}-`) && file.endsWith(".html")
+        (file) => file.startsWith(`${componentName}-`) && file.endsWith('.html')
       )
-      .sort();
-    const fallback = candidates[candidates.length - 1];
+      .sort()
+    const fallback = candidates[candidates.length - 1]
     if (fallback) {
-      htmlContents = fs.readFileSync(path.join(ASSETS_DIR, fallback), "utf8");
+      htmlContents = fs.readFileSync(path.join(ASSETS_DIR, fallback), 'utf8')
     }
   }
 
   if (!htmlContents) {
     throw new Error(
       `Widget HTML for "${componentName}" not found in ${ASSETS_DIR}. Run "pnpm run build" to generate the assets.`
-    );
-  }
-
-  return htmlContents;
+    )
+  }
+
+  return htmlContents
 }
 
 function widgetMeta(widget: PizzazWidget) {
   return {
-<<<<<<< HEAD
     'openai/outputTemplate': widget.templateUri,
     'openai/toolInvocation/invoking': widget.invoking,
     'openai/toolInvocation/invoked': widget.invoked,
     'openai/widgetAccessible': true,
     'openai/resultCanProduceWidget': true,
   } as const
-=======
-    "openai/outputTemplate": widget.templateUri,
-    "openai/toolInvocation/invoking": widget.invoking,
-    "openai/toolInvocation/invoked": widget.invoked,
-    "openai/widgetAccessible": true,
-    "openai/resultCanProduceWidget": true,
-  } as const;
->>>>>>> e24c4458
 }
 
 const widgets: PizzazWidget[] = [
   {
-<<<<<<< HEAD
     id: 'pizza-map',
     title: 'Show Pizza Map',
     templateUri: 'ui://widget/pizza-map.html',
     invoking: 'Hand-tossing a map',
     invoked: 'Served a fresh map',
-    html: `
-<div id="pizzaz-root"></div>
-<link rel="stylesheet" href="http://localhost:4444/pizzaz-2d2b.css">
-<script type="module" src="http://localhost:4444/pizzaz-2d2b.js"></script>
-    `.trim(),
+    html: readWidgetHtml('pizzaz'),
     responseText: 'Rendered a pizza map!',
   },
   {
     id: 'pizza-carousel',
     title: 'Show Pizza Carousel',
-    templateUri: 'ui://widget/pizza-carousel-2d2b.html',
+    templateUri: 'ui://widget/pizza-carousel.html',
     invoking: 'Carousel some spots',
     invoked: 'Served a fresh carousel',
-    html: `
-<div id="pizzaz-carousel-root"></div>
-<link rel="stylesheet" href="http://localhost:4444/pizzaz-carousel-2d2b.css">
-<script type="module" src="http://localhost:4444/pizzaz-carousel-2d2b.js"></script>
-    `.trim(),
+    html: readWidgetHtml('pizzaz-carousel'),
     responseText: 'Rendered a pizza carousel!',
   },
   {
     id: 'pizza-albums',
     title: 'Show Pizza Album',
-    templateUri: 'ui://widget/pizza-albums-2d2b.html',
+    templateUri: 'ui://widget/pizza-albums.html',
     invoking: 'Hand-tossing an album',
     invoked: 'Served a fresh album',
-    html: `
-<div id="pizzaz-albums-root"></div>
-<link rel="stylesheet" href="http://localhost:4444/pizzaz-albums-2d2b.css">
-<script type="module" src="https://localhost:4444/pizzaz-albums-2d2b.js"></script>
-    `.trim(),
+    html: readWidgetHtml('pizzaz-albums'),
     responseText: 'Rendered a pizza album!',
   },
   {
     id: 'pizza-list',
     title: 'Show Pizza List',
-    templateUri: 'ui://widget/pizza-list-2d2b.html',
+    templateUri: 'ui://widget/pizza-list.html',
     invoking: 'Hand-tossing a list',
     invoked: 'Served a fresh list',
-    html: `
-<div id="pizzaz-list-root"></div>
-<link rel="stylesheet" href="http://localhost:4444/pizzaz-list-2d2b.css">
-<script type="module" src="http://localhost:4444/pizzaz-list-2d2b.js"></script>
-    `.trim(),
+    html: readWidgetHtml('pizzaz-list'),
     responseText: 'Rendered a pizza list!',
   },
-  {
-    id: 'pizza-video',
-    title: 'Show Pizza Video',
-    templateUri: 'ui://widget/pizza-video.html',
-    invoking: 'Hand-tossing a video',
-    invoked: 'Served a fresh video',
-    html: `
-<div id="pizzaz-video-root"></div>
-<link rel="stylesheet" href="https://persistent.oaistatic.com/ecosystem-built-assets/pizzaz-video-0038.css">
-<script type="module" src="https://persistent.oaistatic.com/ecosystem-built-assets/pizzaz-video-0038.js"></script>
-    `.trim(),
-    responseText: 'Rendered a pizza video!',
-  },
 ]
-=======
-    id: "pizza-map",
-    title: "Show Pizza Map",
-    templateUri: "ui://widget/pizza-map.html",
-    invoking: "Hand-tossing a map",
-    invoked: "Served a fresh map",
-    html: readWidgetHtml("pizzaz"),
-    responseText: "Rendered a pizza map!",
-  },
-  {
-    id: "pizza-carousel",
-    title: "Show Pizza Carousel",
-    templateUri: "ui://widget/pizza-carousel.html",
-    invoking: "Carousel some spots",
-    invoked: "Served a fresh carousel",
-    html: readWidgetHtml("pizzaz-carousel"),
-    responseText: "Rendered a pizza carousel!",
-  },
-  {
-    id: "pizza-albums",
-    title: "Show Pizza Album",
-    templateUri: "ui://widget/pizza-albums.html",
-    invoking: "Hand-tossing an album",
-    invoked: "Served a fresh album",
-    html: readWidgetHtml("pizzaz-albums"),
-    responseText: "Rendered a pizza album!",
-  },
-  {
-    id: "pizza-list",
-    title: "Show Pizza List",
-    templateUri: "ui://widget/pizza-list.html",
-    invoking: "Hand-tossing a list",
-    invoked: "Served a fresh list",
-    html: readWidgetHtml("pizzaz-list"),
-    responseText: "Rendered a pizza list!",
-  },
-];
->>>>>>> e24c4458
 
 const widgetsById = new Map<string, PizzazWidget>()
 const widgetsByUri = new Map<string, PizzazWidget>()
@@ -225,14 +135,9 @@
   type: 'object',
   properties: {
     pizzaTopping: {
-<<<<<<< HEAD
       type: 'string',
       description: 'Topping to mention when rendering the widget.',
     },
-    city: {
-      type: 'string',
-      description: 'City filter for pizzerias to show in the widget.',
-    },
   },
   required: ['pizzaTopping'],
   additionalProperties: false,
@@ -240,21 +145,7 @@
 
 const toolInputParser = z.object({
   pizzaTopping: z.string(),
-  city: z.string(),
 })
-=======
-      type: "string",
-      description: "Topping to mention when rendering the widget.",
-    },
-  },
-  required: ["pizzaTopping"],
-  additionalProperties: false,
-} as const;
-
-const toolInputParser = z.object({
-  pizzaTopping: z.string(),
-});
->>>>>>> e24c4458
 
 const tools: Tool[] = widgets.map((widget) => ({
   name: widget.id,
@@ -262,56 +153,35 @@
   inputSchema: toolInputSchema,
   title: widget.title,
   _meta: widgetMeta(widget),
-<<<<<<< HEAD
-}))
-=======
   // To disable the approval prompt for the widgets
   annotations: {
     destructiveHint: false,
     openWorldHint: false,
     readOnlyHint: true,
   },
-}));
->>>>>>> e24c4458
+}))
 
 const resources: Resource[] = widgets.map((widget) => ({
   uri: widget.templateUri,
   name: widget.title,
   description: `${widget.title} widget markup`,
-<<<<<<< HEAD
   mimeType: 'text/html+skybridge',
   _meta: widgetMeta(widget),
 }))
-=======
-  mimeType: "text/html+skybridge",
-  _meta: widgetMeta(widget),
-}));
->>>>>>> e24c4458
 
 const resourceTemplates: ResourceTemplate[] = widgets.map((widget) => ({
   uriTemplate: widget.templateUri,
   name: widget.title,
   description: `${widget.title} widget markup`,
-<<<<<<< HEAD
   mimeType: 'text/html+skybridge',
   _meta: widgetMeta(widget),
 }))
-=======
-  mimeType: "text/html+skybridge",
-  _meta: widgetMeta(widget),
-}));
->>>>>>> e24c4458
 
 function createPizzazServer(): Server {
   const server = new Server(
     {
-<<<<<<< HEAD
       name: 'pizzaz-node',
       version: '0.1.0',
-=======
-      name: "pizzaz-node",
-      version: "0.1.0",
->>>>>>> e24c4458
     },
     {
       capabilities: {
@@ -319,27 +189,18 @@
         tools: {},
       },
     }
-<<<<<<< HEAD
-  )
-=======
-  );
->>>>>>> e24c4458
+  )
 
   server.setRequestHandler(
     ListResourcesRequestSchema,
     async (_request: ListResourcesRequest) => ({
       resources,
     })
-<<<<<<< HEAD
-  )
-=======
-  );
->>>>>>> e24c4458
+  )
 
   server.setRequestHandler(
     ReadResourceRequestSchema,
     async (request: ReadResourceRequest) => {
-<<<<<<< HEAD
       const widget = widgetsByUri.get(request.params.uri)
 
       if (!widget) {
@@ -393,7 +254,6 @@
         ],
         structuredContent: {
           pizzaTopping: args.pizzaTopping,
-          city: args.city,
         },
         _meta: widgetMeta(widget),
       }
@@ -401,68 +261,6 @@
   )
 
   return server
-=======
-      const widget = widgetsByUri.get(request.params.uri);
-
-      if (!widget) {
-        throw new Error(`Unknown resource: ${request.params.uri}`);
-      }
-
-      return {
-        contents: [
-          {
-            uri: widget.templateUri,
-            mimeType: "text/html+skybridge",
-            text: widget.html,
-            _meta: widgetMeta(widget),
-          },
-        ],
-      };
-    }
-  );
-
-  server.setRequestHandler(
-    ListResourceTemplatesRequestSchema,
-    async (_request: ListResourceTemplatesRequest) => ({
-      resourceTemplates,
-    })
-  );
-
-  server.setRequestHandler(
-    ListToolsRequestSchema,
-    async (_request: ListToolsRequest) => ({
-      tools,
-    })
-  );
-
-  server.setRequestHandler(
-    CallToolRequestSchema,
-    async (request: CallToolRequest) => {
-      const widget = widgetsById.get(request.params.name);
-
-      if (!widget) {
-        throw new Error(`Unknown tool: ${request.params.name}`);
-      }
-
-      const args = toolInputParser.parse(request.params.arguments ?? {});
-
-      return {
-        content: [
-          {
-            type: "text",
-            text: widget.responseText,
-          },
-        ],
-        structuredContent: {
-          pizzaTopping: args.pizzaTopping,
-        },
-        _meta: widgetMeta(widget),
-      };
-    }
-  );
-
-  return server;
->>>>>>> e24c4458
 }
 
 type SessionRecord = {
@@ -540,7 +338,6 @@
 const httpServer = createServer(
   async (req: IncomingMessage, res: ServerResponse) => {
     if (!req.url) {
-<<<<<<< HEAD
       res.writeHead(400).end('Missing URL')
       return
     }
@@ -585,51 +382,4 @@
   console.log(
     `  Message post endpoint: POST http://localhost:${port}${postPath}?sessionId=...`
   )
-})
-=======
-      res.writeHead(400).end("Missing URL");
-      return;
-    }
-
-    const url = new URL(req.url, `http://${req.headers.host ?? "localhost"}`);
-
-    if (
-      req.method === "OPTIONS" &&
-      (url.pathname === ssePath || url.pathname === postPath)
-    ) {
-      res.writeHead(204, {
-        "Access-Control-Allow-Origin": "*",
-        "Access-Control-Allow-Methods": "GET, POST, OPTIONS",
-        "Access-Control-Allow-Headers": "content-type",
-      });
-      res.end();
-      return;
-    }
-
-    if (req.method === "GET" && url.pathname === ssePath) {
-      await handleSseRequest(res);
-      return;
-    }
-
-    if (req.method === "POST" && url.pathname === postPath) {
-      await handlePostMessage(req, res, url);
-      return;
-    }
-
-    res.writeHead(404).end("Not Found");
-  }
-);
-
-httpServer.on("clientError", (err: Error, socket) => {
-  console.error("HTTP client error", err);
-  socket.end("HTTP/1.1 400 Bad Request\r\n\r\n");
-});
-
-httpServer.listen(port, () => {
-  console.log(`Pizzaz MCP server listening on http://localhost:${port}`);
-  console.log(`  SSE stream: GET http://localhost:${port}${ssePath}`);
-  console.log(
-    `  Message post endpoint: POST http://localhost:${port}${postPath}?sessionId=...`
-  );
-});
->>>>>>> e24c4458
+})