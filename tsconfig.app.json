{
  "compilerOptions": {
    "tsBuildInfoFile": "./node_modules/.tmp/tsconfig.app.tsbuildinfo",
    "target": "ES2022",
    "useDefineForClassFields": true,
    "lib": ["ES2022", "DOM", "DOM.Iterable"],
    "module": "ESNext",
    "skipLibCheck": true,
    "moduleResolution": "bundler",
    "allowImportingTsExtensions": true,
    "verbatimModuleSyntax": false,
    "moduleDetection": "force",
    "noEmit": true,
    "jsx": "react-jsx",
    "jsxImportSource": "react",
    "types": ["vite/client", "@react-three/fiber"],
<<<<<<< HEAD

    // Helpful for TS resolving and editor tooling
=======
    "baseUrl": ".",
>>>>>>> e24c4458
    "paths": {},
    "strict": true,
    "noUnusedLocals": true,
    "noUnusedParameters": true,
    "erasableSyntaxOnly": true,
    "noFallthroughCasesInSwitch": true,
    "noUncheckedSideEffectImports": true
  },
  "include": ["src"]
}<|MERGE_RESOLUTION|>--- conflicted
+++ resolved
@@ -14,12 +14,7 @@
     "jsx": "react-jsx",
     "jsxImportSource": "react",
     "types": ["vite/client", "@react-three/fiber"],
-<<<<<<< HEAD
-
-    // Helpful for TS resolving and editor tooling
-=======
     "baseUrl": ".",
->>>>>>> e24c4458
     "paths": {},
     "strict": true,
     "noUnusedLocals": true,
